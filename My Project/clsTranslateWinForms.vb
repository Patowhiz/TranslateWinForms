--- conflicted
+++ resolved
@@ -1,4 +1,4 @@
-﻿' IDEMS International
+' IDEMS International
 ' Copyright (C) 2021
 '
 ' This program is free software: you can redistribute it and/or modify
@@ -88,11 +88,7 @@
         End If
 
         Dim dctComponents As Dictionary(Of String, Component) = New Dictionary(Of String, Component)
-<<<<<<< HEAD
         clsWinFormsComponents.FillDctComponentsFromControl(clsForm, dctComponents)
-=======
-        clsWinformsComponents.FillDctComponentsFromControl(clsForm, dctComponents)
->>>>>>> e4611ff5
         Return TranslateDctComponents(dctComponents, clsForm.Name, strDataSource, strLanguageCode)
 
     End Function
@@ -382,7 +378,6 @@
 
     '''--------------------------------------------------------------------------------------------
     ''' <summary>
-<<<<<<< HEAD
     ''' Returns translations from database <paramref name="strDataSource"/>, for language 
     ''' <paramref name="strLanguageCode"/> and ID of text to translate <paramref name="strIdText"/>.
     ''' If <paramref name="strLanguageCode"/> is not specified then returns translations for all 
@@ -402,18 +397,6 @@
     '''--------------------------------------------------------------------------------------------
     Public Shared Function GetTranslations(strDataSource As String, Optional strLanguageCode As String = "", Optional strIdText As String = "") As DataTable
         Dim clsDataTableTranslations As New DataTable
-=======
-    ''' Gets all the translations of the passed language code and id text.
-    ''' Returns a translations datatable with 3 columns; <code>id_text, language_code, translation</code>
-    ''' </summary>
-    ''' <param name="strDataSource">The database file path </param>
-    ''' <param name="strLanguageCode">Optional. The translations texts language code, default is empty</param>
-    ''' <param name="strIdText">Optional. The translation id text, default is empty</param>
-    ''' <returns>translations datatable</returns>
-    '''--------------------------------------------------------------------------------------------
-    Public Shared Function GetTranslations(strDataSource As String, Optional strLanguageCode As String = "", Optional strIdText As String = "") As DataTable
-        Dim dataTableTranslations As New DataTable
->>>>>>> e4611ff5
         Try
             'connect to the SQLite database that contains the translations
             Dim clsBuilder As New SQLiteConnectionStringBuilder With {
@@ -422,45 +405,25 @@
             Using clsConnection As New SQLiteConnection(clsBuilder.ConnectionString)
                 clsConnection.Open()
 
-<<<<<<< HEAD
                 Dim clsDataAdapter As New SQLiteDataAdapter
                 Dim strSqlWhereClause As String = ""
                 Using cmdSelect As New SQLiteCommand(clsConnection)
 
                     If Not String.IsNullOrEmpty(strLanguageCode) Then
                         strSqlWhereClause = " WHERE language_code = @language_code"
-=======
-                Dim da As New SQLiteDataAdapter
-                Dim sqlWhereClause As String = ""
-                Using cmdSelect As New SQLiteCommand(clsConnection)
-
-                    If Not String.IsNullOrEmpty(strLanguageCode) Then
-                        sqlWhereClause = " WHERE language_code = @language_code"
->>>>>>> e4611ff5
                         cmdSelect.Parameters.Add(New SQLiteParameter("language_code", strLanguageCode))
                     End If
 
                     If Not String.IsNullOrEmpty(strIdText) Then
-<<<<<<< HEAD
                         strSqlWhereClause = If(strSqlWhereClause = "", " WHERE ", " AND ")
                         strSqlWhereClause &= "id_text = @id_text"
-=======
-                        sqlWhereClause = If(sqlWhereClause = "", " WHERE ", " AND ")
-                        sqlWhereClause &= "id_text = @id_text"
->>>>>>> e4611ff5
                         cmdSelect.Parameters.Add(New SQLiteParameter("id_text", strIdText))
                     End If
 
                     cmdSelect.CommandText =
-<<<<<<< HEAD
                         "SELECT id_text, language_code, translation FROM translations " & strSqlWhereClause
                     clsDataAdapter.SelectCommand = cmdSelect
                     clsDataAdapter.Fill(clsDataTableTranslations)
-=======
-                        "SELECT id_text, language_code, translation FROM translations " & sqlWhereClause
-                    da.SelectCommand = cmdSelect
-                    da.Fill(dataTableTranslations)
->>>>>>> e4611ff5
 
                 End Using
 
@@ -469,11 +432,7 @@
         Catch e As Exception
             Throw New Exception("Error. Could NOT get translations.", e)
         End Try
-<<<<<<< HEAD
         Return clsDataTableTranslations
-=======
-        Return dataTableTranslations
->>>>>>> e4611ff5
     End Function
 
 
